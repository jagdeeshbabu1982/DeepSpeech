# Project DeepSpeech

[![Documentation Status](https://readthedocs.org/projects/deepspeech/badge/?version=tf-master)](http://deepspeech.readthedocs.io/?badge=tf-master)
[![Task Status](https://github.taskcluster.net/v1/repository/mozilla/DeepSpeech/tf-master/badge.svg)](https://github.taskcluster.net/v1/repository/mozilla/DeepSpeech/tf-master/latest)

Project DeepSpeech is an open source Speech-To-Text engine, using a model trained by machine learning techniques, based on [Baidu's Deep Speech research paper](https://arxiv.org/abs/1412.5567). Project DeepSpeech uses Google's [TensorFlow](https://www.tensorflow.org/) project to make the implementation easier.

![Usage](images/usage.gif)

Pre-built binaries that can be used for performing inference with a trained model can be installed with `pip`. Proper setup using virtual environment is recommended and you can find that documented [below](#using-the-python-package).

A pre-trained English model is available for use, and can be downloaded using [the instructions below](#getting-the-pre-trained-model).

Once everything is installed you can then use the `deepspeech` binary to do speech-to-text on short, approximately 5 second, audio files (currently only WAVE files with 16-bit, 16 kHz, mono are supported in the Python client):

```bash
pip install deepspeech
deepspeech models/output_graph.pb models/alphabet.txt my_audio_file.wav
```

Alternatively, quicker inference (The realtime factor on a GeForce GTX 1070 is about 0.44.) can be performed using a supported NVIDIA GPU on Linux. (See the release notes to find which GPU's are supported.) This is done by instead installing the GPU specific package:

```bash
pip install deepspeech-gpu
deepspeech models/output_graph.pb models/alphabet.txt my_audio_file.wav
```

See the output of `deepspeech -h` for more information on the use of `deepspeech`. (If you experience problems running `deepspeech`, please check [required runtime dependencies](native_client/README.md#required-dependencies)).

**Table of Contents**

- [Prerequisites](#prerequisites)
- [Getting the code](#getting-the-code)
- [Getting the pre-trained model](#getting-the-pre-trained-model)
- [Using the model](#using-the-model)
  - [Using the Python package](#using-the-python-package)
  - [Using the command line client](#using-the-command-line-client)
  - [Using the Node.JS package](#using-the-nodejs-package)
  - [Installing bindings from source](#installing-bindings-from-source)
  - [Third party bindings](#third-party-bindings)
- [Training](#training)
  - [Installing prerequisites for training](#installing-prerequisites-for-training)
  - [Recommendations](#recommendations)
  - [Common Voice training data](#common-voice-training-data)
  - [Training a model](#training-a-model)
  - [Checkpointing](#checkpointing)
  - [Exporting a model for inference](#exporting-a-model-for-inference)
  - [Distributed computing across more than one machine](#distributed-training-across-more-than-one-machine)
  - [Continuing training from a frozen graph](#continuing-training-from-a-frozen-graph)
- [Code documentation](#code-documentation)
- [Contact/Getting Help](#contactgetting-help)

## Prerequisites

* [Python 2.7](https://www.python.org/)
* [Git Large File Storage](https://git-lfs.github.com/)

## Getting the code

Install [Git Large File Storage](https://git-lfs.github.com/), either manually or through a package like `git-lfs` if available on your system. Then clone the DeepSpeech repository normally:

```bash
git clone https://github.com/mozilla/DeepSpeech
```

## Getting the pre-trained model

If you want to use the pre-trained English model for performing speech-to-text, you can download it (along with other important inference material) from the [DeepSpeech releases page](https://github.com/mozilla/DeepSpeech/releases). Alternatively, you can run the following command to download and unzip the files in your current directory:

```bash
wget -O - https://github.com/mozilla/DeepSpeech/releases/download/v0.1.1/deepspeech-0.1.1-models.tar.gz | tar xvfz -
```

## Using the model

There are three ways to use DeepSpeech inference:

- [The Python package](#using-the-python-package)
- [The command-line client](#using-the-command-line-client)
- [The Node.JS package](#using-the-nodejs-package)


### Using the Python package

Pre-built binaries that can be used for performing inference with a trained model can be installed with `pip`. You can then use the `deepspeech` binary to do speech-to-text on an audio file:

For the Python bindings, it is highly recommended that you perform the installation within a Python 2.7 virtual environment. You can find more information about those in [this documentation](http://docs.python-guide.org/en/latest/dev/virtualenvs/).
We will continue under the assumption that you already have your system properly setup to create new virtual environments.

#### Create a DeepSpeech virtual environment

In creating a virtual environment you will create a directory containing a `python` binary and everything needed to run deepspeech. You can use whatever directory you want. For the purpose of the documentation, we will rely on `$HOME/tmp/deepspeech-venv`. You can create it using this command:

```
$ virtualenv $HOME/tmp/deepspeech-venv/
```

Once this command completes successfully, the environment will be ready to be activated.

#### Activating the environment

Each time you need to work with DeepSpeech, you have to *activate*, *load* this virtual environment. This is done with this simple command:

```
$ source $HOME/tmp/deepspeech-venv/bin/activate
```

#### Installing DeepSpeech Python bindings

Once your environment has been setup and loaded, you can use `pip` to manage packages locally. On a fresh setup of the virtualenv, you will have to install the DeepSpeech wheel. You can check if it is already installed by taking a look at the output of `pip list`. To perform the installation, just issue:

```
$ pip install deepspeech
```

If it is already installed, you can also update it:
```
$ pip install --upgrade deepspeech
```

Alternatively, if you have a supported NVIDIA GPU on Linux (See the release notes to find which GPU's are supported.), you can install the GPU specific package as follows:

```
$ pip install deepspeech-gpu
```

or update it as follows:
```
$ pip install --upgrade deepspeech-gpu
```

In both cases, it should take care of installing all the required dependencies. Once it is done, you should be able to call the sample binary using `deepspeech` on your command-line.

Note: the following command assumes you [downloaded the pre-trained model](#getting-the-pre-trained-model).

```bash
deepspeech models/output_graph.pbmm models/alphabet.txt models/lm.binary models/trie my_audio_file.wav
```

The last two arguments are optional, and represent a language model.

See [client.py](native_client/python/client.py) for an example of how to use the package programatically.

### Using the command-line client

To download the pre-built binaries, use `util/taskcluster.py`:

```bash
python util/taskcluster.py --target .
```

or if you're on macOS:

```bash
python util/taskcluster.py --arch osx --target .
```

This will download `native_client.tar.xz` which includes the deepspeech binary and associated libraries, and extract it into the current folder. `taskcluster.py` will download binaries for Linux/x86_64 by default, but you can override that behavior with the `--arch` parameter. See the help info with `python util/taskcluster.py -h` for more details.

Note: the following command assumes you [downloaded the pre-trained model](#getting-the-pre-trained-model).

```bash
./deepspeech models/output_graph.pbmm models/alphabet.txt models/lm.binary models/trie audio_input.wav
```


See the help output with `./deepspeech -h` and the [native client README](native_client/README.md) for more details.

### Using the Node.JS package

You can download the Node.JS bindings using `npm`:

```bash
npm install deepspeech
```

Alternatively, if you're using Linux and have a supported NVIDIA GPU (See the release notes to find which GPU's are supported.), you can install the GPU specific package as follows:

```bash
npm install deepspeech-gpu
```

See [client.js](native_client/javascript/client.js) for an example of how to use the bindings.

### Installing bindings from source

If pre-built binaries aren't available for your system, you'll need to install them from scratch. Follow [these instructions](native_client/README.md).

### Third party bindings

In addition to the bindings above, third party developers have started to provide bindings to other languages:

* [Asticode](https://github.com/asticode) provides [Golang](https://golang.org) bindings in its [go-astideepspeech](https://github.com/asticode/go-astideepspeech) repo.
* [RustAudio](https://github.com/RustAudio) provide a [Rust](https://www.rust-lang.org) binding, the installation and use of which is described in their [deepspeech-rs](https://github.com/RustAudio/deepspeech-rs) repo.
* [stes](https://github.com/stes) provides preliminary [PKGBUILDs](https://wiki.archlinux.org/index.php/PKGBUILD) to install the client and python bindings on [Arch Linux](https://www.archlinux.org/) in the [arch-deepspeech](https://github.com/stes/arch-deepspeech) repo.
* [gst-deepspeech](https://github.com/Elleo/gst-deepspeech) provides a [GStreamer](https://gstreamer.freedesktop.org/) plugin which can be used from any language with GStreamer bindings.

## Training

### Installing prerequisites for training

Install the required dependencies using pip:

```bash
cd DeepSpeech
pip install -r requirements.txt
```

You'll also need to download `native_client.tar.xz` or build the native client files yourself to get the custom TensorFlow OP needed for decoding the outputs of the neural network. You can use `util/taskcluster.py` to download the files for your architecture:

```bash
python util/taskcluster.py --target .
```

This will download the native client files for the x86_64 architecture without CUDA support, and extract them into the current folder. If you prefer building the binaries from source, see the [native_client README file](native_client/README.md). We also have binaries with CUDA enabled ("--arch gpu") and for ARM7 ("--arch arm").

### Recommendations

If you have a capable (Nvidia, at least 8GB of VRAM) GPU, it is highly recommended to install TensorFlow with GPU support. Training will likely be significantly quicker than using the CPU. To enable GPU support, you can do:

```bash
pip uninstall tensorflow
<<<<<<< HEAD
pip install 'tensorflow-gpu==1.6.0-rc1'
=======
pip install 'tensorflow-gpu==1.6.0'
>>>>>>> d68fde8d
```

### Common Voice training data

The Common Voice corpus consists of voice samples that were donated through [Common Voice](https://voice.mozilla.org/).
We provide an importer, that automates the whole process of downloading and preparing the corpus.
You just specify a target directory where all Common Voice contents should go.
If you already downloaded the Common Voice corpus archive from [here](https://voice.mozilla.org/data), you can simply run the import script on the directory where the corpus is located.
The importer will then skip downloading it and immediately proceed to unpackaging and importing.
To start the import process, you can call:

```bash
bin/import_cv.py path/to/target/directory
```

Please be aware that this requires at least 70GB of free disk space and quite some time to conclude.
As this process creates a huge number of small files, using an SSD drive is highly recommended.
If the import script gets interrupted, it will try to continue from where it stopped the next time you run it.
Unfortunately, there are some cases where it will need to start over.
Once the import is done, the directory will contain a bunch of CSV files.

The following files are official user-validated sets for training, validating and testing:

- `cv-valid-train.csv`
- `cv-valid-dev.csv`
- `cv-valid-test.csv`

The following files are the non-validated unofficial sets for training, validating and testing:

- `cv-other-train.csv`
- `cv-other-dev.csv`
- `cv-other-test.csv`

`cv-invalid.csv` contains all samples that users flagged as invalid.

A sub-directory called `cv_corpus_{version}` contains the mp3 and wav files that were extracted from an archive named `cv_corpus_{version}.tar.gz`.
All entries in the CSV files refer to their samples by absolute paths. So moving this sub-directory would require another import or tweaking the CSV files accordingly.

To use Common Voice data during training, validation and testing, you pass (comma separated combinations of) their filenames into `--train_files`, `--dev_files`, `--test_files` parameters of `DeepSpeech.py`.
If, for example, Common Voice was imported into `../data/CV`, `DeepSpeech.py` could be called like this:

```bash
./DeepSpeech.py --train_files ../data/CV/cv-valid-train.csv,../data/CV/cv-other-train.csv --dev_files ../data/CV/cv-valid-dev.csv --test_files ../data/CV/cv-valid-test.csv
```

### Training a model

The central (Python) script is `DeepSpeech.py` in the project's root directory. For its list of command line options, you can call:

```bash
./DeepSpeech.py --help
```

To get the output of this in a slightly better-formatted way, you can also look up the option definitions top of `DeepSpeech.py`.

For executing pre-configured training scenarios, there is a collection of convenience scripts in the `bin` folder. Most of them are named after the corpora they are configured for. Keep in mind that the other speech corpora are *very large*, on the order of tens of gigabytes, and some aren't free. Downloading and preprocessing them can take a very long time, and training on them without a fast GPU (GTX 10 series recommended) takes even longer.

**If you experience GPU OOM errors while training, try reducing the batch size with the `--train_batch_size`, `--dev_batch_size` and `--test_batch_size` parameters.**

As a simple first example you can open a terminal, change to the directory of the DeepSpeech checkout and run:

```bash
./bin/run-ldc93s1.sh
```

This script will train on a small sample dataset called LDC93S1, which can be overfitted on a GPU in a few minutes for demonstration purposes. From here, you can alter any variables with regards to what dataset is used, how many training iterations are run and the default values of the network parameters.
Feel also free to pass additional (or overriding) `DeepSpeech.py` parameters to these scripts.
Then, just run the script to train the modified network.

Each dataset has a corresponding importer script in `bin/` that can be used to download (if it's freely available) and preprocess the dataset. See `bin/import_librivox.py` for an example of how to import and preprocess a large dataset for training with Deep Speech.

If you've run the old importers (in `util/importers/`), they could have removed source files that are needed for the new importers to run. In that case, simply remove the extracted folders and let the importer extract and process the dataset from scratch, and things should work.

### Checkpointing

During training of a model so-called checkpoints will get stored on disk. This takes place at a configurable time interval. The purpose of checkpoints is to allow interruption (also in the case of some unexpected failure) and later continuation of training without losing hours of training time. Resuming from checkpoints happens automatically by just (re)starting training with the same `--checkpoint_dir` of the former run.

Be aware however that checkpoints are only valid for the same model geometry they had been generated from. In other words: If there are error messages of certain `Tensors` having incompatible dimensions, this is most likely due to an incompatible model change. One usual way out would be to wipe all checkpoint files in the checkpoint directory or changing it before starting the training.

### Exporting a model for inference

If the `--export_dir` parameter is provided, a model will have been exported to this directory during training.
Refer to the corresponding [README.md](native_client/README.md) for information on building and running a client that can use the exported model.

### Making a mmap-able model for inference

The `output_graph.pb` model file generated in the above step will be loaded in memory to be dealt with when running inference.
This will result in extra loading time and memory consumption. One way to avoid this is to directly read data from the disk.

TensorFlow has tooling to achieve this: it requires building the target `//tensorflow/contrib/util:convert_graphdef_memmapped_format` (binaries are produced by our TaskCluster for some systems including Linux/amd64 and macOS/amd64).
Producing a mmap-able model is as simple as:
```
$ convert_graphdef_memmapped_format --in_graph=output_graph.pb --out_graph=output_graph.pbmm
```

Upon sucessfull run, it should report about conversion of a non zero number of nodes. If it reports converting 0 nodes, something is wrong: make sure your model is a frozen one, and that you have not applied any incompatible changes (this includes `quantize_weights`).

### Distributed training across more than one machine

DeepSpeech has built-in support for [distributed TensorFlow](https://www.tensorflow.org/deploy/distributed). To get an idea on how this works, you can use the script `bin/run-cluster.sh` for running a cluster with workers just on the local machine.

```bash
$ bin/run-cluster.sh --help
Usage: run-cluster.sh [--help] [--script script] [p:w:g] <arg>*

--help      print this help message
--script    run the provided script instead of DeepSpeech.py
p           number of local parameter servers
w           number of local workers
g           number of local GPUs per worker
<arg>*      remaining parameters will be forwarded to DeepSpeech.py or a provided script

Example usage - The following example will create a local DeepSpeech.py cluster
with 1 parameter server, and 2 workers with 1 GPU each:
$ run-cluster.sh 1:2:1 --epoch 10
```

Be aware that for the help example to be able to run, you need at least two `CUDA` capable GPUs (2 workers times 1 GPU). The script utilizes environment variable `CUDA_VISIBLE_DEVICES` for `DeepSpeech.py` to see only the provided number of GPUs per worker.
The script is meant to be a template for your own distributed computing instrumentation. Just modify the startup code for the different servers (workers and parameter servers) accordingly. You could use SSH or something similar for running them on your remote hosts.

### Continuing training from a frozen graph

If you'd like to use one of the pre-trained models released by Mozilla to bootstrap your training process (transfer learning, fine tuning), you can do so by using the `--initialize_from_frozen_model` flag in `DeepSpeech.py`. For best results, make sure you're passing an empty `--checkpoint_dir` when resuming from a frozen model.

For example, if you want to fine tune the entire graph using your own data in `my-train.csv`, `my-dev.csv` and `my-test.csv`, for three epochs, you can something like the following, tuning the hyperparameters as needed:

```bash
mkdir fine_tuning_checkpoints
python DeepSpeech.py --n_hidden 2048 --initialize_from_frozen_model path/to/model/output_graph.pb --checkpoint_dir fine_tuning_checkpoints --epoch 3 --train_files my-train.csv --dev_files my-dev.csv --test_files my_dev.csv --learning_rate 0.0001
```

Note: the released models were trained with `--n_hidden 2048`, so you need to use that same value when initializing from the release models.

## Code documentation

Documentation (incomplete) for the code can be found here: http://deepspeech.readthedocs.io/en/latest/

## Contact/Getting Help

There are several ways to contact us or to get help:

1. [**FAQ**](https://github.com/mozilla/DeepSpeech/wiki#frequently-asked-questions) - We have a list of common questions, and their answers, in our [FAQ](https://github.com/mozilla/DeepSpeech/wiki#frequently-asked-questions). When just getting started, it's best to first check the [FAQ](https://github.com/mozilla/DeepSpeech/wiki#frequently-asked-questions) to see if your question is addressed.

2. [**Discourse Forums**](https://discourse.mozilla.org/c/deep-speech) - If your question is not addressed in the [FAQ](https://github.com/mozilla/DeepSpeech/wiki#frequently-asked-questions), the [Discourse Forums](https://discourse.mozilla.org/c/deep-speech) is the next place to look. They contain conversations on [General Topics](https://discourse.mozilla.org/t/general-topics/21075), [Using Deep Speech](https://discourse.mozilla.org/t/using-deep-speech/21076/4), and [Deep Speech Development](https://discourse.mozilla.org/t/deep-speech-development/21077).

3. [**IRC**](https://wiki.mozilla.org/IRC) - If your question is not addressed by either the [FAQ](https://github.com/mozilla/DeepSpeech/wiki#frequently-asked-questions) or [Discourse Forums](https://discourse.mozilla.org/c/deep-speech), you can contact us on the `#machinelearning` channel on [Mozilla IRC](https://wiki.mozilla.org/IRC); people there can try to answer/help

4. [**Issues**](https://github.com/mozilla/deepspeech/issues) - Finally, if all else fails, you can open an issue in our repo.<|MERGE_RESOLUTION|>--- conflicted
+++ resolved
@@ -220,11 +220,7 @@
 
 ```bash
 pip uninstall tensorflow
-<<<<<<< HEAD
-pip install 'tensorflow-gpu==1.6.0-rc1'
-=======
 pip install 'tensorflow-gpu==1.6.0'
->>>>>>> d68fde8d
 ```
 
 ### Common Voice training data
